--- conflicted
+++ resolved
@@ -572,15 +572,9 @@
     dw       = TrialFunction(Q)
 
     ds       = model.ds  
-<<<<<<< HEAD
-    dSurf    = ds(2)      # surface
-    dGrnd    = ds(3) + ds(6)      # bed
-    dFloat   = ds(6)      # shelves
-=======
     dSurf    = ds(2)          # surface
     dGrnd    = ds(3) + ds(5)  # bed 
     dFloat   = ds(6)          # shelf sides
->>>>>>> 2c431517
 
     # Set the value of b, the temperature dependent ice hardness parameter,
     # using the most recently calculated temperature field, if expected.
