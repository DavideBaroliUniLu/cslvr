--- conflicted
+++ resolved
@@ -548,13 +548,8 @@
     """
     Returns the sides of the mesh for this model instance.
     """
-<<<<<<< HEAD
-    s = "::: extracting bed mesh :::"
-    print_text(s, cls=self)
-=======
     s = "::: extracting lateral mesh :::"
     print_text(s, self.D3Model_color)
->>>>>>> 861aa3e1
 
     bmesh   = BoundaryMesh(self.mesh, 'exterior')
     cellmap = bmesh.entity_map(2)
@@ -564,15 +559,9 @@
         pb[c] = 1
     submesh = SubMesh(bmesh, pb, 1)
     if self.save_state:
-<<<<<<< HEAD
-      s = "::: writing 'bedmesh' mesh to '%sstate.h5' :::"
-      print_text(s % self.out_dir, cls=self)
-      self.state.write(submesh, 'bedmesh')
-=======
       s = "::: writing 'latmesh' mesh to '%sstate.h5' :::"
       print_text(s % self.out_dir, self.D3Model_color)
       self.state.write(submesh, 'latmesh')
->>>>>>> 861aa3e1
     return submesh
       
   def calc_thickness(self):
