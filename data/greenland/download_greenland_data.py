import sys
import os
src_directory = '../../'
sys.path.append(src_directory)

from src.helper import download_file


def convert_measures_projection(direc, var):
  """
  convert the measures .tif files to _new.tif files with the projection we 
  require using gdalwarp.
  """
  proj    = '\"+units=m  +proj=stere +lat_0=90 +lat_ts=71 +lon_0=-39 +k=1 ' \
            + '+x_0=0 +y_0=0 +no_defs +a=6378137 +rf=298.257223563 ' \
            + '+towgs84=0.000,0.000,0.000 +to_meter=1\"'
  te      = '-645000.0 -3370000.0 860000.0 -640000.0'
  infile  = direc + '/greenland_vel_mosaic500_2008_2009_' + var + '.tif'
  outfile = direc + '/greenland_vel_mosaic500_2008_2009_' + var + '_new.tif'

  cmd = 'gdalwarp ' + infile + ' ' + outfile + ' -t_srs ' + proj + ' -te ' + te
  
  print "\nExecuting :\n\n\t", cmd, "\n\n"
  os.system(cmd)


#===============================================================================
home = os.getcwd()

# measures velocity dataset :
fldr = 'measures'
meas = 'ftp://sidads.colorado.edu/pub/DATASETS/' + \
       'nsidc0478_MEASURES_greenland_V01/2008/' + \
       'greenland_vel_mosaic500_2008_2009'
download_file(meas + '_sp.tif', home, fldr)
download_file(meas + '_vx.tif', home, fldr)
download_file(meas + '_vy.tif', home, fldr)

# get errors in .tif format
errors  = 'https://dl.dropboxusercontent.com/s/65q1wtc8mofotnz/' +\
          'greenland_measures_error.tar.gz?dl=1&token_hash=AAEp' +\
          '-BIqyJTzkCTmUg-1hAtfU0iZYDqlkww5Oo5qgc0mTQ'
download_file(errors, home, fldr, extract=True)

# convert to searise projection via raster warp :
convert_measures_projection(home + '/' + fldr, 'vx')
convert_measures_projection(home + '/' + fldr, 'vy')
convert_measures_projection(home + '/' + fldr, 'ex')
convert_measures_projection(home + '/' + fldr, 'ey')
convert_measures_projection(home + '/' + fldr, 'sp')

# Fox Maule et al. (2005) basal heat flux :
q_geo   = 'http://websrv.cs.umt.edu/isis/images/d/da/Greenland_heat_flux_5km.nc'
fldr    = 'fox_maule'
download_file(q_geo, home, fldr)

# searise dataset :
searise = 'http://websrv.cs.umt.edu/isis/images/e/e9/Greenland_5km_dev1.2.nc'
fldr    = 'searise'
download_file(searise, home, fldr)

# smooth target matlab matrix :
smooth  = 'https://dl.dropboxusercontent.com/s/e8r0x37mil03hvu/' +\
          'smooth_target.tar.gz?dl=1&token_hash=AAGafyrXdL72vZL' +\
          'ffoBX3_kfAcEzvFhvrw8rERNx2WQShA'
fldr    = 'searise'
download_file(smooth, home, fldr, extract=True)

# Bamber 2013 bedrock topography dataset :
v2      = 'https://dl.dropboxusercontent.com/s/qd02y99d1xrkdz3/' + \
          'Greenland_bedrock_topography_V2.tar.gz?dl=1&token_ha' + \
          'sh=AAFzWa8fuvcKC2tBYqY9VzDLctRWwqX2EuN-179bJ74XEg'
fldr    = 'bamber13'
download_file(v2, home, fldr, extract=True)

# merged 2014 velocity data :
merged  = 'https://dl.dropboxusercontent.com/s/d50xn9nwr107awv/' + \
          'velocity_greenland_merged_15Feb2013.tar.gz?dl=1&toke' + \
          'n_hash=AAHz4wSf4OBzbVsVwwHvScaFTtADgTR6IO_siXZLh0BM9w'
<<<<<<< HEAD
fldr    = 'merged'
=======
fldr    = 'rignot'
>>>>>>> 2f9263b8
download_file(merged, home, fldr, extract=True)

<|MERGE_RESOLUTION|>--- conflicted
+++ resolved
@@ -77,10 +77,6 @@
 merged  = 'https://dl.dropboxusercontent.com/s/d50xn9nwr107awv/' + \
           'velocity_greenland_merged_15Feb2013.tar.gz?dl=1&toke' + \
           'n_hash=AAHz4wSf4OBzbVsVwwHvScaFTtADgTR6IO_siXZLh0BM9w'
-<<<<<<< HEAD
-fldr    = 'merged'
-=======
 fldr    = 'rignot'
->>>>>>> 2f9263b8
 download_file(merged, home, fldr, extract=True)
 
