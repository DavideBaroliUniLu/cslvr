from fenics         import *
from dolfin_adjoint import *
from varglas.io     import print_text, get_text, print_min_max
import numpy        as np
import sys

class Model(object):
  """ 
  Instance of a 2D flowline ice model that contains geometric and scalar 
  parameters and supporting functions.  This class does not contain actual 
  physics but rather the interface to use physics in different simulation 
  types.
  """
  
  def __init__(self, mesh, out_dir='./results/', save_state=False, 
               state=None, use_periodic=False, **gfs_kwargs):
    """
    Create and instance of the model.
    """
    self.this = super(type(self), self)  # pointer to this base class
  
    s = "::: INITIALIZING BASE MODEL :::"
    print_text(s, cls=self.this)
    
    parameters['form_compiler']['quadrature_degree']  = 2
    parameters["std_out_all_processes"]               = False
    parameters['form_compiler']['cpp_optimize']       = True

    PETScOptions.set("mat_mumps_icntl_14", 100.0)

    self.out_dir     = out_dir
    self.save_state  = save_state
    self.MPI_rank    = MPI.rank(mpi_comm_world())
    self.use_periodic_boundaries = use_periodic
    
    self.generate_constants()
    self.set_mesh(mesh)
    self.generate_function_spaces(use_periodic, **gfs_kwargs)
    self.initialize_variables()

    # create a new state called "state.h5" :
    if save_state and state == None:
      self.state = HDF5File(self.mesh.mpi_comm(),
                            out_dir + 'state.h5', 'w')
    else:
      self.state = state

  def color(self):
    return '148'

  def generate_constants(self):
    """
    Initializes important constants.
    """
    s = "::: generating constants :::"
    print_text(s, cls=self.this)

    spy = 31556926.0
    ghf = 0.042 * spy  # W/m^2 = J/(s*m^2) = spy * J/(s*m^2)
    
    # Constants :
    self.kcHh    = Constant(3.7e-9)
    self.kcHh.rename('kcHh', 'creep coefficient high')

    self.kcLw    = Constant(9.2e-9)
    self.kcLw.rename('kcLw', 'creep coefficient low ')

    self.kg      = Constant(1.3e-7)
    self.kg.rename('kg', 'grain growth coefficient')

    self.Ec      = Constant(60e3)
    self.Ec.rename('Ec', 'act. energy for water in ice')

    self.Eg      = Constant(42.4e3)
    self.Eg.rename('Eg', 'act. energy for grain growth')

    self.thetasp = Constant(2009.0 * 273.15)
    self.thetasp.rename('thetasp', 'Internal energy of ice at Tw')
    
    self.etaw    = Constant(1.787e-3)
    self.etaw.rename('etaw', 'Dynamic viscosity of water at Tw')

    self.r       = Constant(0.0)
    self.r.rename('r', 'thickness exponent in sliding law')

    self.eps_reg = Constant(1e-15)
    self.eps_reg.rename('eps_reg', 'strain rate regularization parameter')

    self.n       = Constant(3.0)
    self.n.rename('n', 'viscosity nonlinearity parameter')

    self.spy     = Constant(spy)
    self.spy.rename('spy', 'seconds per year')

    self.A0      = Constant(1e-16)
    self.A0.rename('A0', 'flow rate factor')

    self.rhoi    = Constant(917.0)
    self.rhoi.rename('rhoi', 'ice density')

    self.rhow    = Constant(1000.0)
    self.rhow.rename('rhow', 'water density')

    self.rhosw   = Constant(1028.0)
    self.rhosw.rename('rhosw', 'sea-water density')
    
    self.rhom    = Constant(550.0)
    self.rhom.rename('rhom', 'firn pore close-off density')

    self.rhoc    = Constant(815.0)
    self.rhoc.rename('rhoc', 'firn density critical value')

    self.g       = Constant(9.80665)
    self.g.rename('g', 'gravitational acceleration')

    self.a0      = Constant(5.45e10)
    self.a0.rename('a0', 'ice hardness limit')

    self.Q0      = Constant(13.9e4)
    self.Q0.rename('Q0', 'ice activation energy')

    self.R       = Constant(8.3144621)
    self.R.rename('R', 'universal gas constant')

    self.ki      = Constant(2.1)
    self.ki.rename('ki', 'thermal conductivity of ice')

    self.kw      = Constant(0.561)
    self.kw.rename('kw', 'thermal conductivity of water')

    self.ci      = Constant(2009.0)
    self.ci.rename('ci', 'heat capacity of ice')
    
    self.cw      = Constant(4217.6)
    self.cw.rename('cw', 'Heat capacity of water at Tw')

    self.L       = Constant(3.3355e5)
    self.L.rename('L', 'latent heat of ice')

    self.ghf     = Constant(ghf)
    self.ghf.rename('ghf', 'geothermal heat flux')

    self.gamma   = Constant(9.8e-8)
    self.gamma.rename('gamma', 'pressure melting point depth dependence')

    self.nu      = Constant(3.5e3)
    self.nu.rename('nu', 'moisture diffusivity')

    self.T_w     = Constant(273.15)
    self.T_w.rename('T_w', 'Triple point of water')

  def init_state(self, fn):
    """
    set the self.state .h5 file for saving variables to <f>.h5 in self.out_dir.
    """
    self.state = HDF5File(mpi_comm_world(), self.out_dir + fn + '.h5', 'w')

  def generate_pbc(self):
    """
    return a SubDomain of periodic lateral boundaries.
    """
    raiseNotDefined()
    
  def set_mesh(self, f):
    """
    Sets the mesh to <f>, either a dolfin.Mesh or .h5 with a mesh file 
    saved with name 'mesh'.
    """
    s = "::: setting mesh :::"
    print_text(s, cls=self.this)

    if isinstance(f, dolfin.cpp.io.HDF5File):
      self.mesh = Mesh()
      f.read(self.mesh, 'mesh', False)

    elif isinstance(f, dolfin.cpp.mesh.Mesh):
      self.mesh = f

    self.dim   = self.mesh.ufl_cell().topological_dimension()

  def calculate_boundaries(self, mask=None, adot=None):
    """
    Determines the boundaries of the current model mesh
    """
    raiseNotDefined()
  
  def set_out_dir(self, out_dir):
    """
    Set the output directory to something new.
    """
    self.out_dir = out_dir

  def generate_function_spaces(self, use_periodic=False):
    """
    Generates the finite-element function spaces used by all children of model.
    """
    s = "::: generating fundamental function spaces :::"
    print_text(s, cls=self.this)

    if use_periodic:
      self.generate_pbc()
    else:
      self.pBC = None
    self.Q      = FunctionSpace(self.mesh,      "CG", 1, 
                                constrained_domain=self.pBC)
    self.Qp     = FunctionSpace(self.mesh,      "CG", 2, 
                                constrained_domain=self.pBC)
    self.Q2     = MixedFunctionSpace([self.Q]*2)
    self.Q3     = MixedFunctionSpace([self.Q]*3)
    self.Q4     = MixedFunctionSpace([self.Q]*4)
    self.Q5     = MixedFunctionSpace([self.Q]*5)
    self.Q_non_periodic = FunctionSpace(self.mesh, "CG", 1)
    self.V      = VectorFunctionSpace(self.mesh, "CG", 1)

    s = "    - fundamental function spaces created - "
    print_text(s, cls=self.this)
  
  def init_S(self, S, cls=None):
    """
    Set the Function for the surface <S>. 
    """
    if cls is None:
      cls = self.this
    s = "::: initializng surface topography :::"
    print_text(s, cls=cls)
    self.assign_variable(self.S, S, cls=cls)

  def init_B(self, B, cls=None):
    """
    Set the Function for the bed <B>.
    """
    if cls is None:
      cls = self.this
    s = "::: initializng bed topography :::"
    print_text(s, cls=cls)
    self.assign_variable(self.B, B, cls=cls)
  
  def init_p(self, p, cls=None):
    """
    """
    if cls is None:
      cls = self.this
    s = "::: initializing pressure :::"
    print_text(s, cls=cls)
    self.assign_variable(self.p, p, cls=cls)
  
  def init_theta(self, theta, cls=None):
    """
    """
    if cls is None:
      cls = self.this
    s = "::: initializing internal energy :::"
    print_text(s, cls=cls)
    self.assign_variable(self.theta, theta, cls=cls)
  
  def init_theta_app(self, theta_app, cls=None):
    """
    """
    if cls is None:
      cls = self.this
    s = "::: initializing internal energy approximation :::"
<<<<<<< HEAD
    print_text(s, self.model_color)
    self.assign_variable(self.theta_app, theta_app)
    print_min_max(self.theta_app, 'theta_app')
=======
    print_text(s, cls=cls)
    self.assign_variable(self.theta_app, theta_app, cls=cls)
>>>>>>> f38cc9fb
  
  def init_theta_surface(self, theta_surface, cls=None):
    """
    """
    if cls is None:
      cls = self.this
    s = "::: initializing surface energy :::"
    print_text(s, cls=cls)
    self.assign_variable(self.theta_surface, theta_surface, cls=cls)
  
  def init_theta_float(self, theta_float, cls=None):
    """
    """
    if cls is None:
      cls = self.this
    s = "::: initializing floating bed energy :::"
    print_text(s, cls=cls)
    self.assign_variable(self.theta_float, theta_float, cls=cls)
  
  def init_T(self, T, cls=None):
    """
    """
    if cls is None:
      cls = self.this
    s = "::: initializing temperature :::"
    print_text(s, cls=cls)
    self.assign_variable(self.T, T, cls=cls)
  
  def init_W(self, W, cls=None):
    """
    """
    if cls is None:
      cls = self.this
    s = "::: initializing water content :::"
    print_text(s, cls=cls)
    self.assign_variable(self.W, W, cls=cls)
  
  def init_Mb(self, Mb, cls=None):
    """
    """
    if cls is None:
      cls = self.this
    s = "::: initializing basal melt rate :::"
    print_text(s, cls=cls)
    self.assign_variable(self.Mb, Mb, cls=cls)
  
  def init_adot(self, adot, cls=None):
    """
    """
    if cls is None:
      cls = self.this
    s = "::: initializing accumulation :::"
    print_text(s, cls=cls)
    self.assign_variable(self.adot, adot, cls=cls)
  
  def init_beta(self, beta, cls=None):
    """
    """
    if cls is None:
      cls = self.this
    s = "::: initializing basal traction coefficient :::"
    print_text(s, cls=cls)
    self.assign_variable(self.beta, beta, cls=cls)
  
  def init_b(self, b, cls=None):
    """
    """
    if cls is None:
      cls = self.this
    s = "::: initializing rate factor over grounded and shelves :::"
    print_text(s, cls=cls)
    self.assign_variable(self.b, b, cls=cls)
    self.init_b_shf(b, cls=cls)
    self.init_b_gnd(b, cls=cls)
  
  def init_b_shf(self, b_shf, cls=None):
    """
    """
    if cls is None:
      cls = self.this
    s = "::: initializing rate factor over shelves :::"
    print_text(s, cls=cls)
    self.assign_variable(self.b_shf, b_shf, cls=cls)
  
  def init_b_gnd(self, b_gnd, cls=None):
    """
    """
    if cls is None:
      cls = self.this
    s = "::: initializing rate factor over grounded ice :::"
    print_text(s, cls=cls)
    self.assign_variable(self.b_gnd, b_gnd, cls=cls)
    
  def init_E(self, E, cls=None):
    """
    """
    if cls is None:
      cls = self.this
    s = "::: initializing enhancement factor over grounded and shelves :::"
    print_text(s, cls=cls)
    self.assign_variable(self.E, E, cls=cls)
    self.init_E_shf(E, cls=cls)
    self.init_E_gnd(E, cls=cls)
  
  def init_E_shf(self, E_shf, cls=None):
    """
    """
    if cls is None:
      cls = self.this
    s = "::: initializing enhancement factor over shelves :::"
    print_text(s, cls=cls)
    self.assign_variable(self.E_shf, E_shf, cls=cls)
  
  def init_E_gnd(self, E_gnd, cls=None):
    """
    """
    if cls is None:
      cls = self.this
    s = "::: initializing enhancement factor over grounded ice :::"
    print_text(s, cls=cls)
    self.assign_variable(self.E_gnd, E_gnd, cls=cls)
  
  def init_eta(self, eta, cls=None):
    """
    """
    if cls is None:
      cls = self.this
    s = "::: initializing viscosity :::"
    print_text(s, cls=cls)
    self.assign_variable(self.eta, eta, cls=cls)
  
  def init_etabar(self, etabar, cls=None):
    """
    """
    if cls is None:
      cls = self.this
    s = "::: initializing vertically averaged viscosity :::"
    print_text(s, cls=cls)
    self.assign_variable(self.etabar, etabar, cls=cls)
  
  def init_ubar(self, ubar, cls=None):
    """
    """
    if cls is None:
      cls = self.this
    s = "::: initializing vertically averaged x-component of velocity :::"
    print_text(s, cls=cls)
    self.assign_variable(self.ubar, ubar, cls=cls)
  
  def init_vbar(self, vbar, cls=None):
    """
    """
    if cls is None:
      cls = self.this
    s = "::: initializing vertically averaged y-component of velocity :::"
    print_text(s, cls=cls)
    self.assign_variable(self.vbar, vbar, cls=cls)
    
  def init_wbar(self, wbar, cls=None):
    """
    """
    if cls is None:
      cls = self.this
    s = "::: initializing vertically averaged z-component of velocity :::"
    print_text(s, cls=cls)
    self.assign_variable(self.wbar, wbar, cls=cls)
  
  def init_T_surface(self, T_s, cls=None):
    """
    """
    if cls is None:
      cls = self.this
    s = "::: initializing surface temperature :::"
    print_text(s, cls=cls)
    self.assign_variable(self.T_surface, T_s, cls=cls)
  
  def init_q_geo(self, q_geo, cls=None):
    """
    """
    if cls is None:
      cls = self.this
    s = "::: initializing geothermal heat flux :::"
    print_text(s, cls=cls)
    self.assign_variable(self.q_geo, q_geo, cls=cls)
  
  def init_u(self, u, cls=None):
    """
    """
    if cls is None:
      cls = self.this
    s = "::: initializing x-component of velocity :::"
    print_text(s, cls=cls)
    u_t = Function(self.Q, name='u_t')
    self.assign_variable(u_t, u, save=False, cls=cls)
    self.assx.assign(self.u, u_t, annotate=False)
  
  def init_v(self, v, cls=None):
    """
    """
    if cls is None:
      cls = self.this
    s = "::: initializing y-component of velocity :::"
    print_text(s, cls=cls)
    v_t = Function(self.Q, name='v_t')
    self.assign_variable(v_t, v, save=False, cls=cls)
    self.assx.assign(self.v, v_t, annotate=False)
  
  def init_w(self, w, cls=None):
    """
    """
    if cls is None:
      cls = self.this
    s = "::: initializing z-component of velocity :::"
    print_text(s, cls=cls)
    w_t = Function(self.Q, name='w_t')
    self.assign_variable(w_t, w, save=False, cls=cls)
    self.assx.assign(self.w, w_t, annotate=False)
  
  def init_vbar(self, vbar, cls=None):
    """
    """
    if cls is None:
      cls = self.this
    s = "::: initializing vertically averaged y-component of velocity :::"
    print_text(s, cls=cls)
    self.assign_variable(self.vbar, vbar, cls=cls)
    
  def init_wbar(self, wbar, cls=None):
    """
    """
    if cls is None:
      cls = self.this
    s = "::: initializing vertically averaged z-component of velocity :::"
    print_text(s, cls=cls)
    self.assign_variable(self.wbar, wbar, cls=cls)

  def init_U(self, U, cls=None):
    """
    """
    if cls is None:
      cls = self.this
    s = "::: initializing velocity :::"
    print_text(s, cls=cls)
    self.assign_variable(self.U3, U, cls=cls)
    u,v,w    = self.U3.split(True)
    u_v      = u.vector().array()
    v_v      = v.vector().array()
    w_v      = w.vector().array()
    U_mag_v  = np.sqrt(u_v**2 + v_v**2 + w_v**2 + DOLFIN_EPS)
    self.assign_variable(self.U_mag, U_mag_v, cls=cls)
  
  def init_U_ob(self, u_ob, v_ob, cls=None):
    """
    """
    if cls is None:
      cls = self.this
    s = "::: initializing surface velocity :::"
    print_text(s, cls=cls)
    self.assign_variable(self.u_ob, u_ob, cls=cls)
    self.assign_variable(self.v_ob, v_ob, cls=cls)
    u_v      = self.u_ob.vector().array()
    v_v      = self.v_ob.vector().array()
    U_mag_v  = np.sqrt(u_v**2 + v_v**2 + 1e-16)
    self.assign_variable(self.U_ob, U_mag_v, cls=cls)
  
  def init_Ubar(self, Ubar, cls=None):
    """
    """
    if cls is None:
      cls = self.this
    s = "::: initializing balance velocity :::"
    print_text(s, cls=cls)
    self.assign_variable(self.Ubar, Ubar, cls=cls)
  
  def init_u_lat(self, u_lat, cls=None):
    """
    """
    if cls is None:
      cls = self.this
    s = "::: initializing u lateral boundary condition :::"
    print_text(s, cls=cls)
    self.assign_variable(self.u_lat, u_lat, cls=cls)
  
  def init_v_lat(self, v_lat, cls=None):
    """
    """
    if cls is None:
      cls = self.this
    s = "::: initializing v lateral boundary condition :::"
    print_text(s, cls=cls)
    self.assign_variable(self.v_lat, v_lat, cls=cls)
  
  def init_w_lat(self, w_lat, cls=None):
    """
    """
    if cls is None:
      cls = self.this
    s = "::: initializing w lateral boundary condition :::"
    print_text(s, cls=cls)
    self.assign_variable(self.w_lat, w_lat, cls=cls)
  
  def init_mask(self, mask, cls=None):
    """
    """
    if cls is None:
      cls = self.this
    s = "::: initializing shelf mask :::"
    print_text(s, cls=cls)
    self.assign_variable(self.mask, mask, cls=cls)
    self.shf_dofs = np.where(self.mask.vector().array() == 2.0)[0]
    self.gnd_dofs = np.where(self.mask.vector().array() == 1.0)[0]
  
  def init_U_mask(self, U_mask, cls=None):
    """
    """
    if cls is None:
      cls = self.this
    s = "::: initializing velocity mask :::"
    print_text(s, cls=cls)
    self.assign_variable(self.U_mask, U_mask, cls=cls)
    self.Uob_dofs         = np.where(self.U_mask.vector().array() == 1.0)[0]
    self.Uob_missing_dofs = np.where(self.U_mask.vector().array() == 0.0)[0]
  
  def init_lat_mask(self, lat_mask, cls=None):
    """
    """
    if cls is None:
      cls = self.this
    s = "::: initializing lateral boundary mask :::"
    print_text(s, cls=cls)
    self.assign_variable(self.lat_mask, lat_mask, cls=cls)
  
  def init_d_x(self, d_x, cls=None):
    """
    """
    if cls is None:
      cls = self.this
    s = "::: initializing x-component-normalized-driving-stress direction :::"
    print_text(s, cls=cls)
    self.assign_variable(self.d_x, d_x, cls=cls)
  
  def init_d_y(self, d_y, cls=None):
    """
    """
    if cls is None:
      cls = self.this
    s = "::: initializing y-component-normalized-driving-stress direction :::"
    print_text(s, cls=cls)
    self.assign_variable(self.d_y, d_y, cls=cls)
  
  def init_time_step(self, dt, cls=None):
    """
    """
    if cls is None:
      cls = self.this
    s = "::: initializing time step :::"
    print_text(s, cls=cls)
    self.assign_variable(self.time_step, dt, cls=cls)
  
  def init_lat(self, lat, cls=None):
    """
    """
    if cls is None:
      cls = self.this
    s = "::: initializing grid latitude :::"
    print_text(s, cls=cls)
    self.assign_variable(self.lat, lat, cls=cls)
  
  def init_lon(self, lon, cls=None):
    """
    """
    if cls is None:
      cls = self.this
    s = "::: initializing grid longitude :::"
    print_text(s, cls=cls)
    self.assign_variable(self.lon, lon, cls=cls)

  def init_beta_SIA(self, U_mag=None, eps=0.5):
    r"""
    Init beta  :`\tau_b = \tau_d`, the shallow ice approximation, 
    using the observed surface velocity <U_mag> as approximate basal 
    velocity and <gradS> the projected surface gradient. i.e.,

    .. math::
    \beta \Vert U_b \Vert H^r = \rho g H \Vert \nabla S \Vert
    
    """
    s = "::: initializing beta from SIA :::"
    print_text(s, self.this.color())
    r        = self.r
    Q        = self.Q
    rhoi     = self.rhoi
    g        = self.g
    gradS    = grad(self.S)
    H        = self.S - self.B
    U_s      = Function(Q)
    if U_mag == None:
      U_v                        = self.U_ob.vector().array()
      Ubar_v                     = self.Ubar.vector().array()
      U_v[self.Uob_missing_dofs] = Ubar_v[self.Uob_missing_dofs]
    else:
      U_v = U_mag.vector().array()
    U_v[U_v < eps] = eps
    self.assign_variable(U_s, U_v, save=False)
    S_mag    = sqrt(inner(gradS, gradS) + DOLFIN_EPS)
    beta_0   = project((rhoi*g*H*S_mag) / (H**r * U_s), Q, annotate=False)
    beta_0_v = beta_0.vector().array()
    beta_0_v[beta_0_v < 1e-2] = 1e-2
    self.betaSIA = Function(Q, name='betaSIA')
    self.assign_variable(self.betaSIA, beta_0_v)
    print_min_max(self.betaSIA, 'betaSIA', self.this.color())
    
    if self.dim == 3:
      self.assign_variable(self.beta, DOLFIN_EPS, save=False, cls=self)
      bc_beta = DirichletBC(self.Q, self.betaSIA, self.ff, self.GAMMA_B_GND)
      bc_beta.apply(self.beta.vector())
      #self.assign_variable(self.beta, self.betaSIA)
    elif self.dim == 2:
      self.assign_variable(self.beta, self.betaSIA)
    print_min_max(self.beta, 'beta', self.this.color())
      
  def init_beta_SIA_new_slide(self, U_mag=None, eps=0.5):
    r"""
    Init beta  :`\tau_b = \tau_d`, the shallow ice approximation, 
    using the observed surface velocity <U_mag> as approximate basal 
    velocity and <gradS> the projected surface gradient. i.e.,

    .. math::
    \beta \Vert U_b \Vert H^r = \rho g H \Vert \nabla S \Vert
    
    """
    s = "::: initializing new sliding beta from SIA :::"
    print_text(s, self.this.color())
    r        = 0.0
    Q        = self.Q
    rhoi     = self.rhoi
    rhow     = self.rhow
    g        = self.g
    gradS    = self.gradS
    H        = self.S - self.B
    D        = self.D
    p        = -0.383
    q        = -0.349
    
    U_s      = Function(Q)
    if U_mag == None:
      U_v = self.U_ob.vector().array()
    else:
      U_v = U_mag.vector().array()
    U_v[U_v < eps] = eps
    self.assign_variable(U_s, U_v)
    
    Ne       = H + rhow/rhoi * D
    S_mag    = sqrt(inner(gradS, gradS) + DOLFIN_EPS)
    beta     = U_s**(1/p) / ( rhoi * g * H * S_mag * Ne**(q/p) )
    beta_0   = project(beta, Q, annotate=False)
    
    beta_0_v = beta_0.vector().array()
    beta_0_v[beta_0_v < DOLFIN_EPS] = DOLFIN_EPS
    #self.assign_variable(beta_0, beta_0_v)
    print_min_max(beta_0, 'beta_0', self.this.color())

    #self.assign_variable(self.beta, beta_0)
    
    self.assign_variable(self.beta, DOLFIN_EPS)
    bc_beta = DirichletBC(self.Q, beta_0, self.ff, GAMMA_B_GND)
    bc_beta.apply(self.beta.vector())
    
    #self.betaSIA = Function(Q)
    #self.assign_variable(self.betaSIA, beta_0_v)
    
  def init_beta_stats(self, mdl='Ubar', use_temp=False, mode='steady'):
    """
    """
    s    = "::: initializing beta from stats :::"
    print_text(s, self.this.color())
    
    q_geo  = self.q_geo
    T_s    = self.T_surface
    adot   = self.adot
    Mb     = self.Mb
    Ubar   = self.Ubar
    Q      = self.Q
    B      = self.B
    S      = self.S
    T      = self.T
    T_s    = self.T_surface
    rho    = self.rhoi
    g      = self.g
    H      = S - B

    Ubar_v = Ubar.vector().array()
    Ubar_v[Ubar_v < 1e-10] = 1e-10
    self.assign_variable(Ubar, Ubar_v)
           
    D      = Function(Q)
    B_v    = B.vector().array()
    D_v    = D.vector().array()
    D_v[B_v < 0] = B_v[B_v < 0]
    self.assign_variable(D, D_v)

    gradS = as_vector([S.dx(0), S.dx(1), 0.0])
    gradB = as_vector([B.dx(0), B.dx(1), 0.0])
    gradH = as_vector([H.dx(0), H.dx(1), 0.0])

    nS   = sqrt(inner(gradS, gradS) + DOLFIN_EPS)
    nB   = sqrt(inner(gradB, gradB) + DOLFIN_EPS)
    nH   = sqrt(inner(gradH, gradH) + DOLFIN_EPS)
    
    #if mdl == 'Ubar':
    #  u_x    = -rho * g * H * S.dx(0)
    #  v_x    = -rho * g * H * S.dx(1)
    #  U_i    = as_vector([u_x,  v_x, 0.0])
    #  U_j    = as_vector([v_x, -u_x, 0.0])
    #elif mdl == 'U' or mdl == 'U_Ubar':
    #  U_i    = as_vector([self.u,  self.v, 0.0])
    #  U_j    = as_vector([self.v, -self.u, 0.0])
    U_i    = as_vector([self.u,  self.v, 0.0])
    U_j    = as_vector([self.v, -self.u, 0.0])
    Umag   = sqrt(inner(U_i,U_i) + DOLFIN_EPS)
    Uhat_i = U_i / Umag
    Uhat_j = U_j / Umag

    dBdi = dot(gradB, Uhat_i)
    dBdj = dot(gradB, Uhat_j)
    dSdi = dot(gradS, Uhat_i)
    dSdj = dot(gradS, Uhat_j)
    dHdi = dot(gradH, Uhat_i)
    dHdj = dot(gradH, Uhat_j)

    ini  = sqrt(rho * g * H * nS / (Umag + 0.1))

    x0   = S
    x1   = T_s
    x2   = nS
    x3   = D
    x4   = nB
    x5   = H
    x6   = q_geo
    x7   = adot
    x8   = T
    x9   = Mb
    x10  = self.u
    x11  = self.v
    x12  = self.w
    x13  = ln(Ubar + DOLFIN_EPS)
    x14  = ln(Umag + DOLFIN_EPS)
    x15  = ini
    x16  = dBdi
    x17  = dBdj
    x18  = dSdi
    x19  = dSdj
    x20  = nH
    x21  = self.tau_id
    x22  = self.tau_jd
    x23  = self.tau_ii
    x24  = self.tau_ij
    x25  = self.tau_ji
    x26  = self.tau_jj

    names = ['S', 'T_s', 'gradS', 'D', 'gradB', 'H', 'q_geo', 'adot', 'T',
             'Mb', 'u', 'v', 'w', 'ln(Ubar)', 'ln(Umag)', 'ini',
             'dBdi', 'dBdj', 'dSdi', 'dSdj', 'nablaH', 'tau_id', 'tau_jd',
             'tau_ii', 'tau_ij', 'tau_ji', 'tau_jj']
    names = np.array(names)

    if mdl == 'Ubar':
      if not use_temp:
        X    = [x0,x1,x5,x7,x13,x16,x18]
        idx  = [ 0, 1, 5, 7, 13, 16, 18]
        bhat = [ -1.01661102e+02,   6.59472291e-03,   8.34479667e-01,
                 -3.20751595e-04,  -1.86910058e+00,  -1.50122785e-01,
                 -1.61283407e+01,   3.42099244e+01,  -1.38190017e-07,
                 -2.42124307e-05,   5.28420031e-08,  -5.71485389e-05,
                 -3.75168897e-06,   6.62615357e-04,  -2.09616017e-03,
                 -1.63919106e-03,  -4.67468432e-07,   7.70150910e-03,
                 -1.06827565e-05,   5.82852747e-02,  -1.59176855e-01,
                  2.60703978e-08,   1.12176250e-04,  -9.96266233e-07,
                  1.54898171e-04,  -7.75201260e-03,  -3.97881378e-02,
                 -9.66212690e-04,  -6.88656946e-01,   2.86508703e+00,
                 -4.77406074e-03,   4.46234782e-03,  -9.93937326e-02,
                 -1.11058398e+01,   1.19703551e+01,  -3.46378138e+01]
        #bhat = [ -1.06707322e+02,   6.93681939e-03,   8.72090381e-01,
        #         -2.05377136e-04,  -1.68695225e+00,  -1.54427603e-01,
        #         -1.48494954e+01,   3.13320531e+01,  -1.46372911e-07,
        #         -2.54809386e-05,   5.58213888e-08,  -5.05686875e-05,
        #         -3.57485925e-06,   6.74423417e-04,  -1.90332998e-03,
        #         -1.70912922e-03,  -9.14015814e-07,   6.90894685e-03,
        #          5.38728829e-06,   5.52828014e-02,  -1.49677701e-01,
        #          2.10321794e-08,   1.26574205e-04,  -1.58804814e-06,
        #         -1.07066137e-04,  -6.59781673e-03,  -4.21221477e-02,
        #         -9.11842753e-04,  -5.91089434e-01,   2.37465616e+00,
        #         -4.79794725e-03,  -1.20787950e-03,  -8.37001425e-02,
        #         -1.35364012e+01,   2.01047113e+01,  -3.48057200e+01]
     
      else: 
        X    = [x0,x1,x5,x7,x8,x9,x13,x16,x18]
        idx  = [ 0, 1, 5, 7, 8, 9, 13, 16, 18]
        bhat = [  1.99093750e+01,  -9.37152784e-04,  -1.53849816e-03,
                 -2.72682710e-03,   3.11376629e+00,  -6.22550705e-02,
                 -4.78841821e+02,   1.18870083e-01,   1.46462501e+01,
                  4.73228083e+00,  -1.23039512e-05,   4.80948459e-08,
                 -1.75152253e-04,   1.57869882e-05,  -1.85979092e-03,
                 -5.31979350e-06,  -2.94994855e-04,  -2.88696470e-03,
                  9.87920894e-06,  -1.67014309e-02,   1.38310308e-05,
                  1.29911016e+00,   8.79462642e-06,   2.58486129e-02,
                  4.59079956e-01,  -1.62460133e-04,   8.39672735e-07,
                 -1.44977594e-02,   5.58957555e-07,   7.38625502e-04,
                 -9.92789432e-03,   6.02766800e-03,   2.74638935e-01,
                 -7.24036641e-05,  -4.63126335e-01,   2.92369712e+00,
                  5.07887934e-01,  -4.57929508e-04,  -8.33728342e-02,
                 -4.71625234e-01,  -5.85160316e-02,  -1.74723504e+01,
                 -1.83509536e+01,   5.35514345e-04,  -8.46507380e-02,
                 -1.60127263e+01]
    
    elif mdl == 'U':
      if not use_temp:
        X    = [x0,x1,x5,x7,x14,x16,x18]
        idx  = [ 0, 1, 5, 7, 14, 16, 18]
        bhat = [ -9.28289389e+01,   5.73687339e-03,   7.33526290e-01,
                  2.76998568e-03,  -1.08656857e-01,  -1.08545047e+00,
                 -1.50267782e+01,  -7.04864127e+01,  -7.76085391e-08,
                 -2.17802438e-05,  -4.99587467e-08,   5.87139196e-05,
                  1.64670170e-05,   1.06212966e-04,   7.11755177e-05,
                 -1.37677776e-03,  -9.08932836e-06,   3.60621065e-04,
                  2.97118032e-03,   5.50814766e-02,   2.21044611e-01,
                 -1.15497725e-07,   8.63993130e-05,  -2.12395318e-06,
                  7.21699958e-04,  -1.09346933e-02,  -3.12224072e-02,
                 -2.39690796e-02,  -2.95080157e-01,  -3.40502802e-01,
                 -2.62000881e-02,  -1.78157283e-02,   7.19763432e-02,
                 -1.94919730e+00,  -9.82413027e+00,  -7.61245200e+01]
      else:
        X    = [x0,x1,x5,x7,x8,x9,x14,x16,x18]
        idx  = [ 0, 1, 5, 7, 8, 9, 14, 16, 18]
        bhat = [  2.09623581e+01,   6.66919839e-04,  -7.02196170e-02,
                 -1.15080308e-03,   5.34783070e+00,  -7.11388758e-02,
                 -4.07361631e+01,   1.02018632e+00,  -1.86900651e+01,
                 -4.20181324e+01,  -9.26143019e-06,  -7.72058925e-08,
                 -4.15062408e-05,   7.02170069e-06,   2.70372865e-03,
                 -1.37333418e-05,   8.87920333e-05,   1.42938174e-03,
                  7.77557165e-06,  -2.35402146e-02,   3.04680358e-04,
                 -1.71597355e-01,   1.40252311e-04,   4.10097716e-02,
                  2.55567246e-01,  -1.33628767e-07,  -2.15459028e-06,
                  6.29599393e-05,  -4.11071912e-05,   1.28619782e-03,
                 -1.46657539e-02,   3.09279801e-03,  -2.27450062e-01,
                 -7.40025166e-03,  -5.06709113e-01,  -6.76120111e-01,
                  3.10802402e-01,  -5.34552872e-03,   2.19914707e-02,
                 -1.40943367e-01,   3.07890125e-01,  -9.03508676e+00,
                  8.27529346e+01,   6.60448755e-03,   2.42989633e+00,
                 -4.31461210e+01]
    
    elif mdl == 'U_Ubar':
      if not use_temp:
        X    = [x0,x1,x5,x7,x13,x14,x16,x18]
        idx  = [ 0, 1, 5, 7, 13, 14, 16, 18]
        bhat = [ -9.25221622e+01,   5.70295987e-03,   7.30768422e-01,
                  2.75877006e-03,   7.37861453e-02,  -2.93985236e-03,
                 -1.07390793e+00,  -1.45320123e+01,  -7.18521246e+01,
                 -7.86411913e-08,  -2.15769127e-05,  -4.80926515e-08,
                  5.56842889e-05,   1.28402687e-06,   1.12826733e-05,
                  9.07581727e-05,  -7.62357377e-05,  -1.37165484e-03,
                 -8.99331396e-06,  -3.36292037e-04,   4.24771193e-05,
                  2.97610385e-03,   5.34869351e-02,   2.28993842e-01,
                 -1.17987943e-07,   8.26468590e-05,   2.32815553e-06,
                 -6.66323072e-06,   6.73934903e-04,  -1.12192482e-02,
                 -3.22339742e-02,  -3.78492901e-04,  -2.38023512e-02,
                 -2.88687981e-01,  -4.11715791e-01,   3.06665249e-04,
                  3.29695662e-04,   4.96515338e-03,   1.28914720e-02,
                 -2.83133687e-02,  -3.08127082e-02,  -3.19074160e-02,
                 -1.60977763e+00,  -1.10451113e+01,  -7.66011531e+01]
      else:
        X    = [x0,x1,x5,x7,x8,x9,x13,x14,x16,x18]
        idx  = [ 0, 1, 5, 7, 8, 9, 13, 14, 16, 18]
        bhat = [  1.95228446e+01,   6.59477606e-04,  -6.45139002e-02,
                 -1.10071394e-03,   5.13699019e+00,  -6.45652015e-02,
                 -5.14739582e+01,  -3.68769001e-03,   9.57519905e-01,
                 -1.77507405e+01,  -4.37983921e+01,  -9.02491948e-06,
                 -7.61384926e-08,  -3.73066416e-05,   6.79516468e-06,
                  2.83564402e-03,  -4.68103812e-07,  -1.20747491e-05,
                  4.00845895e-05,   1.67755582e-03,   7.73371401e-06,
                 -2.23470170e-02,   2.78775317e-04,  -1.61211932e-01,
                  4.64633086e-05,   4.37335336e-04,   4.27466758e-02,
                  2.50573113e-01,  -4.81341231e-06,  -2.31708961e-06,
                 -1.68503900e-04,   3.54318161e-06,  -4.20165147e-05,
                  1.26878513e-03,  -1.54490818e-02,   2.66749014e-03,
                 -2.98194766e-01,  -2.92113296e-04,  -4.31378498e-03,
                 -4.83721711e-01,  -7.30055588e-01,   3.42250813e-01,
                 -3.22616161e-05,  -5.40195432e-03,   1.73408633e-02,
                 -1.31066469e-01,   9.73640123e-03,   2.61368301e-01,
                 -9.93273895e+00,   8.31773699e+01,  -5.74031885e-04,
                  9.54289863e-03,  -3.57353698e-02,   3.62295735e-03,
                  2.54399352e+00,  -4.21129483e+01]
    
    elif mdl == 'stress':
      X    = [x0,x1,x5,x7,x14,x16,x18,x21,x22,x24,x25,x26]
      idx  = [ 0, 1, 5, 7, 14, 16, 18, 21, 23, 24, 25, 26]
      bhat = [  5.47574225e+00,   9.14001489e-04,  -1.03229081e-03,
               -7.04987042e-04,   2.15686223e+00,  -1.52869679e+00,
               -1.74593819e+01,  -2.05459701e+01,  -1.23768850e-05,
                2.01460255e-05,   1.97622781e-05,   3.68067438e-05,
                6.63468606e-06,  -3.69046174e-06,  -4.47828887e-08,
               -3.67070759e-05,   2.53827543e-05,  -1.88069561e-05,
                2.05942231e-03,  -5.95566325e-10,   1.00881255e-09,
                6.11553989e-10,  -4.11737126e-10,   6.27370976e-10,
                3.42275389e-06,  -8.17017771e-03,   4.01803819e-03,
                6.78767571e-02,   4.29444354e-02,   4.45551518e-08,
               -8.23509210e-08,  -7.90182526e-08,  -1.48650850e-07,
               -2.36138203e-08,  -4.75130905e-05,  -1.81655894e-05,
                9.79852186e-04,  -1.49411705e-02,  -2.35701903e-10,
                2.32406866e-09,   1.48224703e-09,  -1.09016625e-09,
               -1.31162142e-09,   1.47593911e-02,  -1.84965301e-01,
               -1.62413731e-01,   2.38867744e-07,   2.09579112e-07,
                6.11572155e-07,   1.44891826e-06,  -4.94537953e-07,
               -3.30400642e-01,   7.93664407e-01,   7.76571489e-08,
               -1.64476914e-07,  -2.13414311e-07,   4.75810302e-07,
                2.55787543e-07,  -6.37972323e+00,  -3.77364196e-06,
                8.65062737e-08,   6.13207853e-06,   8.39233482e-07,
               -3.76402983e-06,  -2.02633500e-05,  -7.28788200e-06,
               -2.72030382e-05,  -1.33298507e-05,   1.11838930e-05,
                9.74762098e-14,  -2.37844072e-14,  -1.11310490e-13,
                8.91237008e-14,   1.16770903e-13,   5.77230478e-15,
               -4.87322338e-14,   9.62949381e-14,  -2.12122129e-13,
                1.55871983e-13]
   
    for xx,nam in zip(X, names[idx]):
      print_min_max(xx, nam, self.this.color())

    X_i  = []
    X_i.extend(X)
     
    for i,xx in enumerate(X):
      if mdl == 'Ubar' or mdl == 'U' and not use_temp:
        k = i
      else:
        k = i+1
      for yy in X[k:]:
        X_i.append(xx*yy)
    
    #self.beta_f = exp(Constant(bhat[0]))
    self.beta_f = Constant(bhat[0])
    
    for xx,bb in zip(X_i, bhat[1:]):
      self.beta_f += Constant(bb)*xx
      #self.beta_f *= exp(Constant(bb)*xx)
    self.beta_f = exp(self.beta_f)**2
    
    if mode == 'steady':
      beta0                   = project(self.beta_f, Q, annotate=False)
      beta0_v                 = beta0.vector().array()
      beta0_v[beta0_v < 1e-2] = 1e-2
      self.assign_variable(beta0, beta0_v)
    
      self.assign_variable(self.beta, 1e-2)
      bc_beta = DirichletBC(self.Q, beta0, self.ff, self.GAMMA_B_GND)
      bc_beta.apply(self.beta.vector())
    elif mode == 'transient':
      self.assign_variable(self.beta, 200.0)
    
    print_min_max(self.beta, 'beta_hat', self.this.color())
 
  def update_stats_beta(self):
    """
    Re-compute the statistical friction field and save into model.beta.
    """
    s    = "::: updating statistical beta :::"
    print_text(s, self.D3Model_color)
    beta   = project(self.beta_f, self.Q, annotate=False)
    beta_v = beta.vector().array()
    ##betaSIA_v = self.betaSIA.vector().array()
    ##beta_v[beta_v < 10.0]   = betaSIA_v[beta_v < 10.0]
    beta_v[beta_v < 0.0]    = 0.0
    #beta_v[beta_v > 2500.0] = 2500.0
    self.assign_variable(self.beta, beta_v)
    print_min_max(self.beta, 'beta', self.this.color())
     
  def init_b_SIA(self, b, U_ob, gradS):
    r"""
    Init rate-factor b from U_ob. 
    """
    s = "::: initializing b from U_ob :::"
    print_text(s, self.this.color())
   
    x      = self.x
    S      = self.S
    Q      = self.Q
    rhoi   = self.rhoi
    rhow   = self.rhow
    g      = self.g
    u      = U_ob[0]
    v      = U_ob[1]
    n      = 3.0
    
    class Depth(Expression):
      def eval(self, values, x):
        values[0] = min(0, x[2])
    D = Depth(element = Q.ufl_element())
    
    N      = FacetNormal(self.mesh)
    dSde   = ds(4)
           
    b_f    = TrialFunction(Q)
    phi    = TestFunction(Q)

    epi    = self.strain_rate(U_ob)
    ep_xx  = epi[0,0]
    ep_yy  = epi[1,1]
    ep_xy  = epi[0,1]
    ep_xz  = epi[0,2]
    ep_yz  = epi[1,2]   
 
    epsdot = ep_xx**2 + ep_yy**2 + ep_xx*ep_yy + ep_xy**2 + ep_xz**2 + ep_yz**2
    eta    = 0.5 * b_f * (epsdot + 1e-10)**((1-n)/(2*n))

    f_w    = rhoi*g*(S - x[2]) + rhow*g*D

    epi_1  = as_vector([   2*u.dx(0) + v.dx(1), 
                        0.5*(u.dx(1) + v.dx(0)),
                        0.5* u.dx(2)            ])
    epi_2  = as_vector([0.5*(u.dx(1) + v.dx(0)),
                             u.dx(0) + 2*v.dx(1),
                        0.5* v.dx(2)            ])

    R  = - 2 * eta * dot(epi_1, grad(phi)) * dx \
         + rhoi * g * gradS[0] * phi * dx \
         #+ 2 * eta * dot(epi_2, grad(phi)) * dx \
         #+ rhoi * g * gradS[1] * phi * dx \
   
    b_f = Function(Q)
    solve(lhs(R) == rhs(R), b_f, annotate=False)
    self.assign_variable(b, b_f)
 
  def calc_eta(self):
    """
    Calculates viscosity, set to model.eta.
    """
    s     = "::: calculating viscosity :::"
    print_text(s, self.this.color())
    Q       = self.Q
    R       = self.R
    T       = self.T
    W       = self.W
    n       = self.n
    u       = self.u
    v       = self.v
    w       = self.w
    eps_reg = self.eps_reg
    E_shf   = self.E_shf
    E_gnd   = self.E_gnd
    E       = self.E
    U       = as_vector([u,v,w])
    
    epsdot = self.effective_strain_rate(U)

    # manually calculate a_T and Q_T to avoid oscillations with 'conditional' :
    a_T    = conditional( lt(T, 263.15), 1.1384496e-5, 5.45e10)
    Q_T    = conditional( lt(T, 263.15), 6e4,          13.9e4)
    #a_T     = Function(Q)
    #Q_T     = Function(Q)
    #T_v     = T.vector().array()
    #a_T_v   = a_T.vector().array()
    #Q_T_v   = Q_T.vector().array()
    #a_T_v[T_v  < 263.15] = 1.1384496e-5
    #a_T_v[T_v >= 263.15] = 5.45e10 
    #Q_T_v[T_v  < 263.15] = 6e4
    #Q_T_v[T_v >= 263.15] = 13.9e4 
    #self.assign_variable(a_T, a_T_v)
    #self.assign_variable(Q_T, Q_T_v)
   
    # unify the enhancement factor over shelves and grounded ice : 
    E   = Function(Q)
    E_v = E.vector().array()
    E_gnd_v = E_gnd.vector().array()
    E_shf_v = E_shf.vector().array()
    E_v[self.gnd_dofs] = E_gnd_v[self.gnd_dofs]
    E_v[self.shf_dofs] = E_shf_v[self.shf_dofs]
    self.assign_variable(E, E_v)

    # calculate viscosity :
    b       = ( E*a_T*(1 + 181.25*W)*exp(-Q_T/(R*T)) )**(-1/n)
    eta     = 0.5 * b * (epsdot + eps_reg)**((1-n)/(2*n))
    eta     = project(eta, Q, annotate=False)
    self.assign_variable(self.eta, eta)
    print_min_max(self.eta, 'eta', self.this.color())

  def calc_vert_average(self, u):
    """
    Calculates the vertical average of a given function space and function.  
    
    :param u: Function representing the model's function space
    :rtype:   Dolfin projection and Function of the vertical average
    """
    raiseNotDefined()

  def calc_misfit(self, integral):
    """
    Calculates the misfit of model and observations, 

      D = ||U - U_ob||

    over shelves or grounded depending on the paramter <integral>, then 
    updates model.misfit with D for plotting.
    """
    s   = "::: calculating misfit L-infty norm ||U - U_ob|| over '%s' :::"
    print_text(s % integral, self.this.color())

    U_s    = Function(self.Q2)
    U_ob_s = Function(self.Q2)
    U      = as_vector([self.u,    self.v])
    U_ob   = as_vector([self.u_ob, self.v_ob])

    if integral == 'shelves':
      bc_U    = DirichletBC(self.Q2, U,    self.ff, GAMMA_S_FLT)
      bc_U_ob = DirichletBC(self.Q2, U_ob, self.ff, GAMMA_S_FLT)
    elif integral == 'grounded':
      bc_U    = DirichletBC(self.Q2, U,    self.ff, GAMMA_S_GND)
      bc_U_ob = DirichletBC(self.Q2, U_ob, self.ff, GAMMA_S_GND)
    
    bc_U.apply(U_s.vector())
    bc_U_ob.apply(U_ob_s.vector())

    # calculate L_inf vector norm :
    U_s_v    = U_s.vector().array()
    U_ob_s_v = U_ob_s.vector().array()
    D_v      = U_s_v - U_ob_s_v
    D        = MPI.max(mpi_comm_world(), D_v.max())
    
    s    = "||U - U_ob|| : %.3E" % D
    print_text(s, '208', 1)
    self.misfit = D

  def get_theta(self):
    """
    Returns the angle in radians of the horizontal velocity vector from 
    the x-axis.
    """
    u_v     = self.u.vector().array()
    v_v     = self.v.vector().array()
    theta_v = np.arctan2(u_v, v_v)
    theta   = Function(self.Q)
    self.assign_variable(theta, theta_v)
    return theta

  def rotate(self, M, theta):
    """
    rotate the tensor <M> about the z axes by angle <theta>.
    """
    c  = cos(theta)
    s  = sin(theta)
    Rz = as_matrix([[c, -s, 0],
                    [s,  c, 0],
                    [0,  0, 1]])
    R  = dot(Rz, dot(M, Rz.T))
    return R

  def get_norm(self, U, type='l2'):
    """
    returns the norm of vector <U>.
    """
    # iterate through each component and convert to array :
    U_v = []
    for u in U:
      # convert to array and normailze the components of U :
      u_v = u.vector().array()
      U_v.append(u_v)
    U_v = np.array(U_v)

    # calculate the norm :
    if type == 'l2':
      norm_u = np.sqrt(np.sum(U_v**2,axis=0))
    elif type == 'linf':
      norm_u = np.amax(U_v,axis=0)
    
    return U_v, norm_u

  def normalize_vector(self, U, Q='self'):
    """
    Create a normalized vector of the UFL vector <U>.
    """
    if type(Q) != FunctionSpace:
      Q = self.Q

    U_v, norm_u = self.get_norm(U)

    norm_u[norm_u <= 0.0] = 1e-15
    
    # normalize the vector :
    U_v /= norm_u
    
    # convert back to fenics :
    U_f = []
    for u_v in U_v:
      u_f = Function(Q)
      self.assign_variable(u_f, u_v)
      U_f.append(u_f)

    # return a UFL vector :
    return as_vector(U_f)

  def assign_submesh_variable(self, u_to, u_from):
    """
    """
    lg = LagrangeInterpolator()
    lg.interpolate(u_to, u_from)

  def assign_variable(self, u, var, cls=None, annotate=False, save=True):
    """
    Manually assign the values from <var> to Function <u>.  <var> may be an
    array, float, Expression, or Function.
    """
    if cls is None:
      cls = super(type(self), self)
    if isinstance(var, float) or isinstance(var, int):
      if    isinstance(u, GenericVector) or isinstance(u, Function) \
         or isinstance(u, dolfin.functions.function.Function):
        u.vector()[:] = var
      elif  isinstance(u, Constant):
        u.assign(var)
    
    elif isinstance(var, np.ndarray):
      if var.dtype != np.float64:
        var = var.astype(np.float64)
      u.vector().set_local(var)
      u.vector().apply('insert')
    
    elif isinstance(var, Expression) \
      or isinstance(var, Constant)  \
      or isinstance(var, Function) \
      or isinstance(var, dolfin.functions.function.Function):
      u.interpolate(var, annotate=annotate)

    elif isinstance(var, GenericVector):
      self.assign_variable(u, var.array(), annotate=annotate)

    elif isinstance(var, str):
      File(var) >> u

    elif isinstance(var, HDF5File):
      var.read(u, u.name())

    else:
      s =  "*************************************************************\n" + \
           "assign_variable() function requires a Function, array, float,\n" + \
           " int, Vector, Expression, Constant, or string path to .xml,\n"   + \
           "not %s.  Replacing object entirely\n" + \
           "*************************************************************"
      print_text(s % type(var) , 'red', 1)
      u = var
    print_min_max(u, u.name(), cls=cls)

    if self.save_state and save:
      if    isinstance(u, GenericVector) or isinstance(u, Function) \
         or isinstance(u, dolfin.functions.function.Function):
        s = "::: writing '%s' variable to '%sstate.h5' :::"
        print_text(s % (u.name(), self.out_dir), self.this.color())
        self.state.write(u, u.name())
        print_text("    - done -", self.this.color())

  def save_hdf5(self, u, name=None):
    """
    Save a FEniCS Function <u> to this model's self.state h5 file to the 
    hdf5 subdirectory of self.out_dir.  In <name>=None, this will save the flie
    under <u>.name().
    """
    if name == None:
      name = u.name()
    s = "::: writing '%s' variable to self.state file :::" % name
    print_text(s, 'green')#self.this.color())
    self.state.write(u, name)
    print_text("    - done -", 'green')#self.this.color())

  def save_pvd(self, var, name, f_file=None):
    """
    Save a <name>.pvd file of the FEniCS Function <var> to this model's log 
    directory specified by model.out_dir.  If <f_file> is a File object, save 
    to this instead.
    """
    if f_file != None:
      s       = "::: saving %s.pvd file :::" % name
      print_text(s, 'green')#self.this.color())
      f_file << var
    else:
      s       = "::: saving %spvd/%s.pvd file :::" % (self.out_dir, name)
      print_text(s, 'green')#self.this.color())
      File(self.out_dir + 'pvd/' + name + '.pvd') << var

  def save_xdmf(self, var, name, f_file=None, t=0.0):
    """
    Save a <name>.xdmf file of the FEniCS Function <var> to this model's log 
    directory specified by model.out_dir.  If <f_file> is a File object, save 
    to this instead.
    """
    if f_file != None:
      s       = "::: saving %s.xdmf file :::" % name
      print_text(s, 'green')#self.this.color())
      f_file << (var, float(t))
    else :
      s       = "::: saving %sxdmf/%s.xdmf file :::" % (self.out_dir, name)
      print_text(s, 'green')#self.this.color())
      File(self.out_dir + 'xdmf/' +  name + '.xdmf') << var
  
  def solve_hydrostatic_pressure(self, annotate=True):
    """
    Solve for the hydrostatic pressure 'p'.
    """
    # solve for vertical velocity :
    s  = "::: solving hydrostatic pressure :::"
    print_text(s, self.this.color())
    rhoi   = self.rhoi
    g      = self.g
    S      = self.S
    z      = self.x[2]
    p      = project(rhoi*g*(S - z), self.Q, annotate=annotate)
    self.assign_variable(self.p, p)
    print_min_max(self.p, 'p', self.this.color())
  
  def initialize_variables(self):
    """
    Initializes the class's variables to default values that are then set
    by the individually created model.
    """
    s = "::: initializing basic variables :::"
    print_text(s, self.this.color())

    # Coordinates of various types 
    self.x             = SpatialCoordinate(self.mesh)
    self.h             = CellSize(self.mesh)
    self.N             = FacetNormal(self.mesh)
    self.lat           = Function(self.Q, name='lat')
    self.lon           = Function(self.Q, name='lon')

    # time step :
    self.time_step = Constant(100.0)
    self.time_step.rename('time_step', 'time step')

    # shelf mask (2 if shelf) :
    self.mask          = Function(self.Q, name='mask')

    # lateral boundary mask (1 if on lateral boundary) :
    self.lat_mask      = Function(self.Q, name='lat_mask')

    # velocity mask (1 if velocity measurements present) :
    self.U_mask        = Function(self.Q, name='U_mask')

    # topography :
    self.S             = Function(self.Q_non_periodic, name='S')
    self.B             = Function(self.Q_non_periodic, name='B')
    
    # velocity observations :
    self.U_ob          = Function(self.Q, name='U_ob')
    self.u_ob          = Function(self.Q, name='u_ob')
    self.v_ob          = Function(self.Q, name='v_ob')
    
    # unified velocity :
    self.U_mag         = Function(self.Q,  name='U_mag')
    self.U3            = Function(self.Q3, name='U3')
    u,v,w              = self.U3.split()
    u.rename('u', '')
    v.rename('v', '')
    w.rename('w', '')
    self.u             = u
    self.v             = v
    self.w             = w
    
    self.assx          = FunctionAssigner(u.function_space(), self.Q)
    self.assy          = FunctionAssigner(v.function_space(), self.Q)
    self.assz          = FunctionAssigner(w.function_space(), self.Q)

    # momentum model :
    self.eta           = Function(self.Q, name='eta')
    self.p             = Function(self.Q, name='p')
    self.beta          = Function(self.Q, name='beta')
    self.E             = Function(self.Q, name='E')
    self.E_gnd         = Function(self.Q, name='E_gnd')
    self.E_shf         = Function(self.Q, name='E_shf')
    self.b             = Function(self.Q, name='b')
    self.b_gnd         = Function(self.Q, name='b_gnd')
    self.b_shf         = Function(self.Q, name='b_shf')
    self.u_lat         = Function(self.Q, name='u_lat')
    self.v_lat         = Function(self.Q, name='v_lat')
    self.w_lat         = Function(self.Q, name='w_lat')
    self.lam           = Function(self.Q, name='lam')
    
    # energy model :
    self.T             = Function(self.Q, name='T')
    self.q_geo         = Function(self.Q, name='q_geo')
    self.W             = Function(self.Q, name='W')
    self.Mb            = Function(self.Q, name='Mb')
    self.T_melt        = Function(self.Q, name='T_melt')     # pressure-melting
    self.theta_melt    = Function(self.Q, name='theta_melt') # pressure-melting
    self.T_surface     = Function(self.Q, name='T_surface')
    
    # adjoint model :
    self.adj_f         = 0.0              # objective function value at end
    self.misfit        = 0.0              # ||U - U_ob||

    # balance Velocity model :
    self.adot          = Function(self.Q, name='adot')
    self.dSdx          = Function(self.Q, name='dSdx')
    self.dSdy          = Function(self.Q, name='dSdy')
    self.d_x           = Function(self.Q, name='d_x')
    self.d_y           = Function(self.Q, name='d_y')
    self.Ubar          = Function(self.Q, name='Ubar')
    self.Nx            = Function(self.Q, name='Nx')
    self.Ny            = Function(self.Q, name='Ny')
    
    # Stokes-balance model :
    self.u_s           = Function(self.Q, name='u_s')
    self.u_t           = Function(self.Q, name='u_t')
    self.tau_id        = Function(self.Q, name='tau_id')
    self.tau_jd        = Function(self.Q, name='tau_jd')
    self.tau_ib        = Function(self.Q, name='tau_ib')
    self.tau_jb        = Function(self.Q, name='tau_jb')
    self.tau_ip        = Function(self.Q, name='tau_ip')
    self.tau_jp        = Function(self.Q, name='tau_jp')
    self.tau_ii        = Function(self.Q, name='tau_ii')
    self.tau_ij        = Function(self.Q, name='tau_ij')
    self.tau_ji        = Function(self.Q, name='tau_ji')
    self.tau_jj        = Function(self.Q, name='tau_jj')

  def thermo_solve(self, momentum, energy, callback=None, 
                   rtol=1e-6, max_iter=15):
    """ 
    Perform thermo-mechanical coupling between momentum and energy.
    """
    s    = '::: performing thermo-mechanical coupling :::'
    print_text(s, self.this.color())
    
    from varglas.momentum import Momentum
    from varglas.energy   import Energy
    
    if momentum.__class__.__base__ != Momentum:
      s = ">>> thermo_solve REQUIRES A 'Momentum' INSTANCE, NOT %s <<<"
      print_text(s % type(momentum) , 'red', 1)
      sys.exit(1)
    
    if energy.__class__.__base__ != Energy:
      s = ">>> thermo_solve REQUIRES AN 'Energy' INSTANCE, NOT %s <<<"
      print_text(s % type(energy) , 'red', 1)
      sys.exit(1)

    t0   = time()

    # L_\infty norm in velocity between iterations :
    inner_error = np.inf
   
    # number of iterations
    counter     = 0
   
    # previous velocity for norm calculation
    U_prev      = self.U3.copy(True)

    # perform a Picard iteration until the L_\infty norm of the velocity 
    # difference is less than tolerance :
    while inner_error > rtol and counter < max_iter:
     
      # need zero initial guess for Newton solve to converge : 
      self.assign_variable(momentum.get_U(),  DOLFIN_EPS, save=False)
      
      # solve velocity :
      momentum.solve(annotate=False)

      # solve energy (temperature, water content) :
      energy.solve(annotate=False)

      # calculate L_infinity norm, increment counter :
      counter       += 1
      inner_error_n  = norm(U_prev.vector() - self.U3.vector(), 'l2')
      U_prev         = self.U3.copy(True)
      if self.MPI_rank==0:
        s0    = '>>> '
        s1    = 'Picard iteration %i (max %i) done: ' % (counter, max_iter)
        s2    = 'r0 = %.3e'  % inner_error
        s3    = ', '
        s4    = 'r = %.3e ' % inner_error_n
        s5    = '(tol %.3e)' % rtol
        s6    = ' <<<'
        text0 = get_text(s0, 'red', 1)
        text1 = get_text(s1, self.this.color())
        text2 = get_text(s2, 'red', 1)
        text3 = get_text(s3, self.this.color())
        text4 = get_text(s4, 'red', 1)
        text5 = get_text(s5, self.this.color())
        text6 = get_text(s6, 'red', 1)
        print text0 + text1 + text2 + text3 + text4 + text5 + text6
      inner_error = inner_error_n

      if callback != None:
        s    = '::: calling callback function :::'
        print_text(s, self.this.color())
        callback()

    # calculate total time to compute
    s = time() - t0
    m = s / 60.0
    h = m / 60.0
    s = s % 60
    m = m % 60
    text = "Total time to compute: %02d:%02d:%02d" % (h,m,s)
    print_text(text, 'red', 1)
  
  def adaptive_update(self, mom, nrg, mas, t_start, t_end, t,
                      annotate=False):
    """
    """
    print_text("::: entering adpative solver :::", self.color())
    stars = "*************************************************************"
    time_start = time()
    dt         = self.time_step(0)

    # solve momentum equation, lower alpha on failure :
    SOLVED_U   = False
    alpha = mom.solve_params['solver']['newton_solver']['relaxation_parameter']
    while not SOLVED_U:
      if alpha < 0.2:
        status_U = [False, False]
        break
      status_U = mom.solve(annotate=annotate)
      SOLVED_U = status_U[1]
      if not SOLVED_U:
        alpha /= 1.43
        print_text(stars, 'red', 1)
        s = ">>> WARNING: Newton relaxation parameter lowered to %g <<<"
        print_text(s % alpha, 'red', 1)
        print_text(stars, 'red', 1)

    # solve mass equations, lowering time step on failure :
    SOLVED_H = False
    while not SOLVED_H:
      if dt < 1.e-5:
        status_H = [False,False]
        break
      status_H = mas.solve(annotate=annotate)
      SOLVED_H = status_H[1]
      if t <= 100:
        SOLVED_H = True
      if not SOLVED_H:
        dt /= 2.0
        print_text(stars, 'red', 1)
        print_text(">>> WARNING: Time step lowered to %g <<<" % dt, 'red', 1)
        self.init_time_step(dt, cls=self)
        print_text(stars, 'red', 1)

    # print the stats to the screen :
    run_time = time() - time_start
    est_end  = (t_end - t) / dt * run_time/60/60
      
    print_text(stars, cls=self)
    print_text("Current time %-*s : %g"               % (30, ' ', t),
               cls=self)
    print_text("Current time step %-*s : %g"          % (30, ' ', dt),
               cls=self)
    print_text("Momentum Newton iterations %-*s : %g" % (30, ' ', status_U[0]),
               cls=self)
    print_text("Mass Newton iterations %-*s : %g"     % (30, ' ', status_H[0]),
               cls=self)
    print_text("Time for to solve all (s) %-*s : %g"  % (30, ' ', run_time),
               cls=self)
    print_text("Time remaining est. (h) %-*s : %g"    % (30, ' ', est_end),
               cls=self)
    print_text(stars, cls=self)
 
    t += dt
    if SOLVED_U and SOLVED_H or t<100:
        return True, dt, t
    else:
        return False, dt, t

  def transient_solve(self, momentum, energy, mass, t_start, t_end, time_step,
                      adaptive=False, annotate=False, callback=None):
    """
    """
    s    = '::: performing transient run :::'
    print_text(s, self.this.color())
    
    from varglas.momentum import Momentum
    from varglas.energy   import Energy
    from varglas.mass     import Mass
    
    if momentum.__class__.__base__ != Momentum:
      s = ">>> transient_solve REQUIRES A 'Momentum' INSTANCE, NOT %s <<<"
      print_text(s % type(momentum), 'red', 1)
      sys.exit(1)
    
    if energy.__class__.__base__ != Energy:
      s = ">>> transient_solve REQUIRES AN 'Energy' INSTANCE, NOT %s <<<"
      print_text(s % type(energy), 'red', 1)
      sys.exit(1)
    
    if mass.__class__.__base__ != Mass:
      s = ">>> transient_solve REQUIRES A 'Mass' INSTANCE, NOT %s <<<"
      print_text(s % type(mass), 'red', 1)
      sys.exit(1)
    
    stars = "*****************************************************************"
    self.init_time_step(time_step)
    self.step_time = []
    t0             = time()
    t              = t_start
    dt             = time_step
    alpha          = momentum.solve_params['solver']['newton_solver']
    alpha          = alpha['relaxation_parameter']
   
    # Loop over all times
    while t <= t_end:

      # start the timer :
      tic = time()
      
      # solve momentum equation, lower alpha on failure :
      if adaptive:
        solved_u = False
        par    = momentum.solve_params['solver']['newton_solver']
        while not solved_u:
          if par['relaxation_parameter'] < 0.2:
            status_u = [False, False]
            break
          ## reset velocity for good convergence :
          #self.assign_variable(momentum.get_U(), DOLFIN_EPS, cls=self)
          status_u = momentum.solve(annotate=annotate)
          solved_u = status_u[1]
          if not solved_u:
            par['relaxation_parameter'] /= 1.43
            print_text(stars, 'red', 1)
            s = ">>> WARNING: newton relaxation parameter lowered to %g <<<"
            print_text(s % par['relaxation_parameter'], 'red', 1)
            print_text(stars, 'red', 1)

      # solve velocity :
      else:
        momentum.solve(annotate=annotate)
    
      # solve mass equations, lowering time step on failure :
      if adaptive:
        solved_h = False
        while not solved_h:
          if dt < DOLFIN_EPS:
            status_h = [False,False]
            break
          H        = self.H.copy(True)
          status_h = mass.solve(annotate=annotate)
          solved_h = status_h[1]
          if t <= 100:
            solved_h = True
          if not solved_h:
            dt /= 2.0
            print_text(stars, 'red', 1)
            s = ">>> WARNING: time step lowered to %g <<<"
            print_text(s % dt, 'red', 1)
            self.init_time_step(dt, cls=self)
            self.init_H_H0(H, cls=self)
            print_text(stars, 'red', 1)

      # solve mass :
      else:
        mass.solve(annotate=annotate)
      
      ## use adaptive solver if desired :
      #if adaptive and (not mom_s[1] or not mas_s[1]):
      #  s = "::: reducing time step for convergence :::"
      #  print_text(s, self.color())
      #  solved, dt, t = self.adaptive_update(momentum, energy, mass,
      #                                       t_start, t_end, t,
      #                                       annotate=annotate)
      #  time_step = dt
      #  self.init_time_step(dt)
      
      # solve energy :
      energy.solve(annotate=annotate)

      # update pressure-melting point :
      energy.calc_T_melt(annotate=annotate)

      if callback != None:
        s    = '::: calling callback function :::'
        print_text(s, self.this.color())
        callback()
       
      # increment time step :
      s = '>>> Time: %i yr, CPU time for last dt: %.3f s <<<'
      print_text(s % (t+dt, time()-tic), 'red', 1)

      t += dt
      self.step_time.append(time() - tic)
      
      if adaptive:
        print_text("::: resetting alpha to normal :::", cls=self)
        par['relaxation_parameter'] = alpha
        print_text("::: resetting dt to normal :::", cls=self)
        self.init_time_step(time_step, cls=self)
      

    # calculate total time to compute
    s = time() - t0
    m = s / 60.0
    h = m / 60.0
    s = s % 60
    m = m % 60
    text = "Total time to compute: %02d:%02d:%02d" % (h,m,s)
    print_text(text, 'red', 1)


<|MERGE_RESOLUTION|>--- conflicted
+++ resolved
@@ -259,14 +259,8 @@
     if cls is None:
       cls = self.this
     s = "::: initializing internal energy approximation :::"
-<<<<<<< HEAD
-    print_text(s, self.model_color)
-    self.assign_variable(self.theta_app, theta_app)
-    print_min_max(self.theta_app, 'theta_app')
-=======
     print_text(s, cls=cls)
     self.assign_variable(self.theta_app, theta_app, cls=cls)
->>>>>>> f38cc9fb
   
   def init_theta_surface(self, theta_surface, cls=None):
     """
