--- conflicted
+++ resolved
@@ -606,19 +606,6 @@
           bounds_arr.append(get_global(bounds[i]))
       b.append(array(bounds_arr).T)
     bounds = vstack(b)
-<<<<<<< HEAD
-    
-    # print the bounds :
-    if self.model.MPI_rank==0:
-      """
-      find the unique values of each row of array <S>.
-      """
-      """unq = unique(bounds.view(bounds.dtype.descr * bounds.shape[1]))
-      unq = unq.view(bounds.dtype).reshape(-1, bounds.shape[1])
-      text = colored("unique bounds:\n" + str(unq), 'red', attrs=['bold'])
-      print text"""
-    
-=======
     
     # print the bounds :
     if self.model.MPI_rank==0:
@@ -630,7 +617,6 @@
       text = colored("unique bounds:\n" + str(unq), 'red', attrs=['bold'])
       print text
     
->>>>>>> 8c6fe59f
     # minimize function I with initial guess beta_0 and gradient function J :
     mopt, f, d = fmin_l_bfgs_b(I, beta_0, fprime=J, bounds=bounds,
                                maxfun=maxfun, iprint=iprint)
